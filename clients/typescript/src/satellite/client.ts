import throttle from 'lodash.throttle'

import {
  SatAuthReq,
  SatAuthResp,
  SatErrorResp,
  SatErrorResp_ErrorCode,
  SatInStartReplicationReq,
  SatInStartReplicationReq_Option,
  SatInStartReplicationResp,
  SatInStopReplicationReq,
  SatInStopReplicationResp,
  SatTransOp,
  SatOpRow,
  SatOpLog,
  SatPingResp,
  SatRelation,
  SatRelationColumn,
  SatAuthHeader,
  SatAuthHeaderPair,
} from '../_generated/protocol/satellite'
import {
  getObjFromString,
  getSizeBuf,
  getTypeFromCode,
  SatPbMsg,
  getProtocolVersion,
  getFullTypeName,
} from '../util/proto'
import { toHexString } from '../util/hex'
import { Socket, SocketFactory } from '../sockets/index'
import _m0 from 'protobufjs/minimal.js'
import { EventEmitter } from 'events'
import {
  AckCallback,
  AckType,
  AuthResponse,
  DataChangeType,
  LSN,
  RelationColumn,
  Replication,
  ReplicationStatus,
  SatelliteError,
  SatelliteErrorCode,
  DataTransaction,
  Record,
  Relation,
  SchemaChange,
  OutgoingReplication,
  Transaction,
} from '../util/types'
import {
  base64,
  DEFAULT_LOG_POS,
  typeEncoder,
  typeDecoder,
} from '../util/common'
import { Client } from '.'
import { SatelliteClientOpts, satelliteClientDefaults } from './config'
import { backOff, IBackOffOptions } from 'exponential-backoff'
import { Notifier } from '../notifiers'
import Log from 'loglevel'
import { AuthState } from '../auth'
import isequal from 'lodash.isequal'

type IncomingHandler = { handle: (msg: any) => any | void; isRpc: boolean }

export class SatelliteClient extends EventEmitter implements Client {
  private opts: Required<SatelliteClientOpts>
  private dbName: string

  private socketFactory: SocketFactory
  private socket?: Socket

  private notifier: Notifier

  private inbound: Replication
  private outbound: OutgoingReplication

  private socketHandler?: (any: any) => void
  private throttledPushTransaction?: () => void

  private handlerForMessageType: { [k: string]: IncomingHandler } =
    Object.fromEntries(
      Object.entries({
        SatAuthResp: {
          handle: (resp: any) => this.handleAuthResp(resp),
          isRpc: true,
        },
        SatInStartReplicationResp: {
          handle: () => this.handleStartResp(),
          isRpc: true,
        },
        SatInStartReplicationReq: {
          handle: (req: any) => this.handleStartReq(req),
          isRpc: false,
        },
        SatInStopReplicationReq: {
          handle: () => this.handleStopReq(),
          isRpc: false,
        },
        SatInStopReplicationResp: {
          handle: () => this.handleStopResp(),
          isRpc: true,
        },
        SatPingReq: { handle: () => this.handlePingReq(), isRpc: true },
        SatPingResp: {
          handle: (req: any) => this.handlePingResp(req),
          isRpc: false,
        },
        SatRelation: {
          handle: (req: any) => this.handleRelation(req),
          isRpc: false,
        },
        SatOpLog: {
          handle: (req: any) => this.handleTransaction(req),
          isRpc: false,
        },
        SatErrorResp: {
          handle: (error: SatErrorResp) => this.handleError(error),
          isRpc: false,
        },
      }).map((e) => [getFullTypeName(e[0]), e[1]])
    )

  connectionRetryPolicy: Partial<IBackOffOptions> = {
    delayFirstAttempt: false,
    startingDelay: 100,
    jitter: 'none',
    maxDelay: 100,
    numOfAttempts: 10,
    timeMultiple: 2,
  }

  constructor(
    dbName: string,
    socketFactory: SocketFactory,
    notifier: Notifier,
    opts: SatelliteClientOpts
  ) {
    super()

    this.dbName = dbName

    this.opts = { ...satelliteClientDefaults, ...opts }
    this.socketFactory = socketFactory

    this.notifier = notifier

    this.inbound = this.resetReplication()
    this.outbound = this.resetReplication()
  }

  private resetReplication(
    enqueued?: LSN,
    ack?: LSN,
    isReplicating?: ReplicationStatus
  ) {
    return {
      authenticated: false,
      isReplicating: isReplicating ? isReplicating : ReplicationStatus.STOPPED,
      relations: new Map(),
      ack_lsn: ack,
      enqueued_lsn: enqueued,
      transactions: [],
    }
  }

  connect(
    retryHandler?: (error: any, attempt: number) => boolean
  ): Promise<void> {
    const connectPromise = new Promise<void>((resolve, reject) => {
      // TODO: ensure any previous socket is closed, or reject
      if (this.socket) {
        throw new SatelliteError(
          SatelliteErrorCode.UNEXPECTED_STATE,
          'a socket already exist. ensure it is closed before reconnecting.'
        )
      }
      this.socket = this.socketFactory.create()
      this.socket.onceConnect(() => {
        if (!this.socket)
          throw new SatelliteError(
            SatelliteErrorCode.UNEXPECTED_STATE,
            'socket got unassigned somehow'
          )
        this.socketHandler = (message) => this.handleIncoming(message)
        this.notifier.connectivityStateChange(this.dbName, 'connected')
        this.socket.onMessage(this.socketHandler)
        this.socket.onError(() => {
          this.notifier.connectivityStateChange(this.dbName, 'error')
        })
        this.socket.onClose(() => {
          this.notifier.connectivityStateChange(this.dbName, 'disconnected')
        })
        resolve()
      })

      this.socket.onceError((error) => {
        this.socket = undefined
        this.notifier.connectivityStateChange(this.dbName, 'disconnected')
        reject(error)
      })

      const { host, port, ssl } = this.opts
      const url = `${ssl ? 'wss' : 'ws'}://${host}:${port}/ws`
      this.socket.open({ url })
    })

    const retryPolicy = { ...this.connectionRetryPolicy }
    if (retryHandler) {
      retryPolicy.retry = retryHandler
    }

    return backOff(() => connectPromise, retryPolicy)
  }

  close(): Promise<void> {
    Log.info('closing client')

    this.outbound = this.resetReplication(
      this.outbound.enqueued_lsn,
      this.outbound.ack_lsn
    )
    this.inbound = this.resetReplication(
      this.inbound.enqueued_lsn,
      this.inbound.ack_lsn
    )

    this.socketHandler = undefined
    this.removeAllListeners()
    if (this.socket != undefined) {
      this.socket!.closeAndRemoveListeners()
      this.socket = undefined
    }

    return Promise.resolve()
  }

  isClosed(): boolean {
    return !this.socketHandler
  }

  startReplication(lsn?: LSN): Promise<void> {
    if (this.inbound.isReplicating != ReplicationStatus.STOPPED) {
      return Promise.reject(
        new SatelliteError(
          SatelliteErrorCode.REPLICATION_ALREADY_STARTED,
          `replication already started`
        )
      )
    }

    this.inbound = this.resetReplication(lsn, lsn, ReplicationStatus.STARTING)

    let request
    if (!lsn || lsn.length == 0) {
      Log.info(`no previous LSN, start replication with option FIRST_LSN`)
      request = SatInStartReplicationReq.fromPartial({
        options: [SatInStartReplicationReq_Option.FIRST_LSN],
      })
    } else {
      Log.info(`starting replication with lsn: ${base64.fromBytes(lsn)}`)
      request = SatInStartReplicationReq.fromPartial({ lsn })
    }

    return this.rpc(request)
  }

  stopReplication(): Promise<void> {
    if (this.inbound.isReplicating != ReplicationStatus.ACTIVE) {
      return Promise.reject(
        new SatelliteError(
          SatelliteErrorCode.REPLICATION_NOT_STARTED,
          `replication not active`
        )
      )
    }

    this.inbound.isReplicating = ReplicationStatus.STOPPING
    const request = SatInStopReplicationReq.fromPartial({})
    return this.rpc(request)
  }

  authenticate({ clientId, token }: AuthState): Promise<AuthResponse> {
    const headers = [
      SatAuthHeaderPair.fromPartial({
        key: SatAuthHeader.PROTO_VERSION,
        value: getProtocolVersion(),
      }),
    ]
    const request = SatAuthReq.fromPartial({
      id: clientId,
      token: token,
      headers: headers,
    })
    return this.rpc<AuthResponse>(request)
  }

  subscribeToTransactions(
    callback: (transaction: Transaction) => Promise<void>
  ) {
    this.on('transaction', async (txn, ackCb) => {
      // move callback execution outside the message handling path
      await callback(txn)
      ackCb()
    })
  }

  subscribeToRelations(callback: (relation: Relation) => void) {
    this.on('relation', callback)
  }

  enqueueTransaction(transaction: DataTransaction): void {
    if (this.outbound.isReplicating != ReplicationStatus.ACTIVE) {
      throw new SatelliteError(
        SatelliteErrorCode.REPLICATION_NOT_STARTED,
        'enqueuing a transaction while outbound replication has not started'
      )
    }

    this.outbound.transactions.push(transaction)
    this.outbound.enqueued_lsn = transaction.lsn

    if (this.throttledPushTransaction) {
      this.throttledPushTransaction()
    }
  }

  private pushTransactions() {
    if (this.outbound.isReplicating != ReplicationStatus.ACTIVE) {
      throw new SatelliteError(
        SatelliteErrorCode.REPLICATION_NOT_STARTED,
        'sending a transaction while outbound replication has not started'
      )
    }

    while (this.outbound.transactions.length > 0) {
      const next = this.outbound.transactions.splice(0)[0]

      // TODO: divide into SatOpLog array with max size
      this.sendMissingRelations(next, this.outbound)
      const satOpLog: SatOpLog = this.transactionToSatOpLog(next)

      this.sendMessage(satOpLog)
      this.emit('ack_lsn', next.lsn, AckType.LOCAL_SEND)
    }
  }

  subscribeToAck(callback: AckCallback): void {
    this.on('ack_lsn', callback)
  }

  unsubscribeToAck(callback: AckCallback) {
    this.removeListener('ack_lsn', callback)
  }

  subscribeToOutboundEvent(_event: 'started', callback: () => void): void {
    this.on('outbound_started', callback)
  }

  unsubscribeToOutboundEvent(_event: 'started', callback: () => void) {
    this.removeListener('outbound_started', callback)
  }

  private sendMissingRelations(
    transaction: DataTransaction,
    replication: Replication
  ): void {
    transaction.changes.forEach((change) => {
      const relation = change.relation
      if (
        // this is a new relation
        !this.outbound.relations.has(relation.id) ||
        // or, the relation has changed
        !isequal(this.outbound.relations.get(relation.id), relation)
      ) {
        replication.relations.set(relation.id, relation)

        const satRelation = SatRelation.fromPartial({
          relationId: relation.id,
          schemaName: relation.schema, // TODO
          tableName: relation.table,
          tableType: relation.tableType,
          columns: relation.columns.map((c) =>
            SatRelationColumn.fromPartial({ name: c.name, type: c.type })
          ),
        })

        this.sendMessage(satRelation)
      }
    })
  }

  private transactionToSatOpLog(transaction: DataTransaction): SatOpLog {
    const ops: SatTransOp[] = [
      SatTransOp.fromPartial({
        begin: {
          commitTimestamp: transaction.commit_timestamp.toString(),
          lsn: transaction.lsn,
        },
      }),
    ]

    transaction.changes.forEach((change) => {
      let changeOp, oldRecord, record
      const relation = this.outbound.relations.get(change.relation.id)!
      const tags = change.tags
      if (change.oldRecord) {
        oldRecord = serializeRow(change.oldRecord, relation)
      }
      if (change.record) {
        record = serializeRow(change.record, relation)
      }
      switch (change.type) {
        case DataChangeType.DELETE:
          changeOp = SatTransOp.fromPartial({
            delete: {
              oldRowData: oldRecord,
              relationId: relation.id,
              tags: tags,
            },
          })
          break
        case DataChangeType.INSERT:
          changeOp = SatTransOp.fromPartial({
            insert: {
              rowData: record,
              relationId: relation.id,
              tags: tags,
            },
          })
          break
        case DataChangeType.UPDATE:
          changeOp = SatTransOp.fromPartial({
            update: {
              rowData: record,
              oldRowData: oldRecord,
              relationId: relation.id,
              tags: tags,
            },
          })
          break
      }
      ops.push(changeOp)
    })

    ops.push(SatTransOp.fromPartial({ commit: {} }))
    return SatOpLog.fromPartial({ ops })
  }

  private handleAuthResp(message: SatAuthResp | SatErrorResp): AuthResponse {
    let error, serverId
    if (message.$type == SatAuthResp.$type) {
      serverId = message.id
      this.inbound.authenticated = true
    } else {
      error = new SatelliteError(
        SatelliteErrorCode.AUTH_ERROR,
        `${message.errorType}`
      )
    }
    return { serverId, error }
  }

  private handleStartResp() {
    if (this.inbound.isReplicating == ReplicationStatus.STARTING) {
      this.inbound.isReplicating = ReplicationStatus.ACTIVE
    } else {
      this.emit(
        'error',
        new SatelliteError(
          SatelliteErrorCode.UNEXPECTED_STATE,
          `unexpected state ${this.inbound.isReplicating} handling 'start' response`
        )
      )
    }
  }

  private handleStartReq(message: SatInStartReplicationReq) {
    Log.info(`received replication request ${JSON.stringify(message)}`)
    if (this.outbound.isReplicating == ReplicationStatus.STOPPED) {
      const replication = { ...this.outbound }
      if (
        !message.options.find(
          (o) => o == SatInStartReplicationReq_Option.LAST_ACKNOWLEDGED
        )
      ) {
        replication.ack_lsn = message.lsn
        replication.enqueued_lsn = message.lsn
      }
      if (
        !message.options.find(
          (o) => o == SatInStartReplicationReq_Option.FIRST_LSN
        )
      ) {
        replication.ack_lsn = DEFAULT_LOG_POS
        replication.enqueued_lsn = DEFAULT_LOG_POS
      }

      this.outbound = this.resetReplication(
        replication.enqueued_lsn,
        replication.ack_lsn,
        ReplicationStatus.ACTIVE
      )

      const throttleOpts = { leading: true, trailing: true }
      this.throttledPushTransaction = throttle(
        () => this.pushTransactions(),
        this.opts.pushPeriod,
        throttleOpts
      )

      const response = SatInStartReplicationResp.fromPartial({})
      this.sendMessage(response)
      this.emit('outbound_started', replication.enqueued_lsn)
    } else {
      const response = SatErrorResp.fromPartial({
        errorType: SatErrorResp_ErrorCode.REPLICATION_FAILED,
      })
      this.sendMessage(response)

      this.emit(
        'error',
        new SatelliteError(
          SatelliteErrorCode.UNEXPECTED_STATE,
          `unexpected state ${this.outbound.isReplicating} handling 'start' request`
        )
      )
    }
  }

  private handleStopReq() {
    if (this.outbound.isReplicating == ReplicationStatus.ACTIVE) {
      this.outbound.isReplicating = ReplicationStatus.STOPPED

      if (this.throttledPushTransaction) {
        this.throttledPushTransaction = undefined
      }

      const response = SatInStopReplicationResp.fromPartial({})
      this.sendMessage(response)
    } else {
      const response = SatErrorResp.fromPartial({
        errorType: SatErrorResp_ErrorCode.REPLICATION_FAILED,
      })
      this.sendMessage(response)

      this.emit(
        'error',
        new SatelliteError(
          SatelliteErrorCode.UNEXPECTED_STATE,
          `unexpected state ${this.inbound.isReplicating} handling 'stop' request`
        )
      )
    }
  }

  private handleStopResp() {
    if (this.inbound.isReplicating == ReplicationStatus.STOPPING) {
      this.inbound.isReplicating = ReplicationStatus.STOPPED
    } else {
      this.emit(
        'error',
        new SatelliteError(
          SatelliteErrorCode.UNEXPECTED_STATE,
          `unexpected state ${this.inbound.isReplicating} handling 'stop' response`
        )
      )
    }
  }

  private handleRelation(message: SatRelation) {
    if (this.inbound.isReplicating != ReplicationStatus.ACTIVE) {
      this.emit(
        'error',
        new SatelliteError(
          SatelliteErrorCode.UNEXPECTED_STATE,
          `unexpected state ${this.inbound.isReplicating} handling 'relation' message`
        )
      )
      return
    }

    const relation = {
      id: message.relationId,
      schema: message.schemaName,
      table: message.tableName,
      tableType: message.tableType,
      columns: message.columns.map((c) => ({
        name: c.name,
        type: c.type,
        primaryKey: c.primaryKey,
      })),
    }

    this.inbound.relations.set(relation.id, relation)
    this.emit('relation', relation)
  }

  private handleTransaction(message: SatOpLog) {
    this.processOpLogMessage(message, this.inbound)
  }

  private handlePingReq() {
    Log.info(
      `respond to ping with last ack ${toHexString(
        this.inbound.ack_lsn ?? new Uint8Array()
      )}`
    )
    const pong = SatPingResp.fromPartial({ lsn: this.inbound.ack_lsn })
    this.sendMessage(pong)
  }

  // TODO: emit ping request to clear oplog.
  private handlePingResp(message: SatPingResp) {
    if (message.lsn) {
      this.outbound.ack_lsn = message.lsn
      this.emit('ack_lsn', message.lsn, AckType.REMOTE_COMMIT)
    }
  }

  private handleError(error: SatErrorResp) {
    this.emit(
      'error',
      new Error(`server replied with error code: ${error.errorType}`)
    )
  }

  // TODO: properly handle socket errors; update connectivity state
  private handleIncoming(data: Buffer) {
    const messageOrError = toMessage(data)
    Log.info(`Received message ${JSON.stringify(messageOrError)}`)
    if (messageOrError instanceof Error) {
      this.emit('error', messageOrError)
    } else {
      const handler = this.handlerForMessageType[messageOrError.$type]
      const response = handler.handle(messageOrError)
      if (handler.isRpc) {
        this.emit('rpc_response', response)
      }
    }
  }

  private processOpLogMessage(
    opLogMessage: SatOpLog,
    replication: Replication
  ) {
    opLogMessage.ops.map((op) => {
      if (op.begin) {
        const transaction = {
          commit_timestamp: op.begin.commitTimestamp,
          lsn: op.begin.lsn,
          changes: [],
          origin: op.begin.origin!,
        }
        replication.transactions.push(transaction)
      }

      const lastTxnIdx = replication.transactions.length - 1
      if (op.commit) {
        const { commit_timestamp, lsn, changes, origin } =
          replication.transactions[lastTxnIdx]
        const transaction: Transaction = {
          commit_timestamp,
          lsn,
          changes,
          origin,
        }
        // in the future, emitting this event can be decoupled
        this.emit(
          'transaction',
          transaction,
          () => (this.inbound.ack_lsn = transaction.lsn)
        )
        replication.transactions.splice(lastTxnIdx)
      }

      if (op.insert) {
        const rid = op.insert.relationId
        const rel = replication.relations.get(rid)
        if (!rel) {
          throw new SatelliteError(
            SatelliteErrorCode.PROTOCOL_VIOLATION,
            `missing relation ${op.insert.relationId} for incoming operation`
          )
        }

        const change = {
          relation: rel,
          type: DataChangeType.INSERT,
          record: deserializeRow(op.insert.rowData!, rel),
          tags: op.insert.tags,
        }

        replication.transactions[lastTxnIdx].changes.push(change)
      }

      if (op.update) {
        const rid = op.update.relationId
        const rel = replication.relations.get(rid)
        if (!rel) {
          throw new SatelliteError(
            SatelliteErrorCode.PROTOCOL_VIOLATION,
            'missing relation for incoming operation'
          )
        }

        const change = {
          relation: rel,
          type: DataChangeType.UPDATE,
          record: deserializeRow(op.update.rowData!, rel),
          oldRecord: deserializeRow(op.update.oldRowData, rel),
          tags: op.update.tags,
        }

        replication.transactions[lastTxnIdx].changes.push(change)
      }

      if (op.delete) {
        const rid = op.delete.relationId
        const rel = replication.relations.get(rid)
        if (!rel) {
          throw new SatelliteError(
            SatelliteErrorCode.PROTOCOL_VIOLATION,
            'missing relation for incoming operation'
          )
        }

        const change = {
          relation: rel,
          type: DataChangeType.DELETE,
          oldRecord: deserializeRow(op.delete.oldRowData!, rel),
          tags: op.delete.tags,
        }

        replication.transactions[lastTxnIdx].changes.push(change)
      }

      if (op.migrate) {
        // store the version of this migration transaction
        // (within 1 transaction, every SatOpMigrate message
        //  has the same version number)
        // TODO: in the protocol: move the `version` field to the SatOpBegin message
        //       or replace the `is_migration` field by an optional `version` field
<<<<<<< HEAD
=======
        //       --> see issue VAX-718 on linear.
>>>>>>> 29ec47bd
        const tx = replication.transactions[lastTxnIdx]
        tx.migrationVersion = op.migrate.version

        const stmts = op.migrate.stmts
        stmts.forEach((stmt) => {
          const change: SchemaChange = {
            table: op.migrate!.table!,
            migrationType: stmt.type,
            sql: stmt.sql,
          }
          tx.changes.push(change)
        })
      }
    })
  }

  private sendMessage(request: SatPbMsg) {
    Log.info(`Sending message ${JSON.stringify(request)}`)
    if (!this.socket) {
      throw new SatelliteError(
        SatelliteErrorCode.UNEXPECTED_STATE,
        'trying to send message, but no socket exists'
      )
    }
    const obj = getObjFromString(request.$type)
    if (obj == undefined) {
      throw new SatelliteError(
        SatelliteErrorCode.UNEXPECTED_MESSAGE_TYPE,
        `${request.$type})`
      )
    }

    const type = getSizeBuf(request)
    const msg = obj.encode(request, _m0.Writer.create()).finish()
    const buffer = new Uint8Array(type.length + msg.length)
    buffer.set(type, 0)
    buffer.set(msg, 1)

    this.socket.write(buffer)
  }

  private async rpc<T>(request: SatPbMsg): Promise<T> {
    let waitingFor: NodeJS.Timeout
    return new Promise<T>((resolve, reject) => {
      waitingFor = setTimeout(() => {
        Log.error(`${request.$type}`)
        const error = new SatelliteError(
          SatelliteErrorCode.TIMEOUT,
          `${request.$type}`
        )
        return reject(error)
      }, this.opts.timeout)

      // reject on any error
      this.once('error', (error: SatelliteError) => {
        return reject(error)
      })

      this.once('rpc_response', (resp: T) => {
        return resolve(resp)
      })

      this.sendMessage(request)
    }).finally(() => clearTimeout(waitingFor))
  }

  resetOutboundLogPositions(sent: LSN, ack: LSN): void {
    this.outbound = this.resetReplication(sent, ack)
  }

  getOutboundLogPositions(): { enqueued: LSN; ack: LSN } {
    return {
      ack: this.outbound.ack_lsn ?? DEFAULT_LOG_POS,
      enqueued: this.outbound.enqueued_lsn ?? DEFAULT_LOG_POS,
    }
  }
}

export function serializeRow(rec: Record, relation: Relation): SatOpRow {
  let recordNumColumn = 0
  const recordNullBitMask = new Uint8Array(
    calculateNumBytes(relation.columns.length)
  )
  const recordValues = relation!.columns.reduce(
    (acc: Uint8Array[], c: RelationColumn) => {
      if (rec[c.name] != null) {
        acc.push(serializeColumnData(rec[c.name]!))
      } else {
        acc.push(serializeNullData())
        setMaskBit(recordNullBitMask, recordNumColumn)
      }
      recordNumColumn = recordNumColumn + 1
      return acc
    },
    []
  )
  return SatOpRow.fromPartial({
    nullsBitmask: recordNullBitMask,
    values: recordValues,
  })
}

export function deserializeRow(
  row: SatOpRow | undefined,
  relation: Relation
): Record | undefined {
  if (row == undefined) {
    return undefined
  }
  return Object.fromEntries(
    relation!.columns.map((c, i) => {
      let value
      if (getMaskBit(row.nullsBitmask, i) == 1) {
        value = null
      } else {
        value = deserializeColumnData(row.values[i], c)
      }
      return [c.name, value]
    })
  )
}

/**
 * Sets a bit in the mask. Modifies the mask in place.
 *
 * Mask is represented as a Uint8Array, which will be serialized element-by-element as a mask.
 * This means that `indexFromStart` enumerates all bits in the mask in the order they will be serialized:
 *
 * @example
 * setMaskBit(new Uint8Array([0b00000000, 0b00000000]), 0)
 * // => new Uint8Array([0b10000000, 0b00000000])
 *
 * @example
 * setMaskBit(new Uint8Array([0b00000000, 0b00000000]), 8)
 * // => new Uint8Array([0b00000000, 0b10000000])
 *
 * @param array Uint8Array mask
 * @param indexFromStart bit index in the mask
 */
function setMaskBit(array: Uint8Array, indexFromStart: number): void {
  const byteIndex = Math.floor(indexFromStart / 8)
  const bitIndex = 7 - (indexFromStart % 8)

  const mask = 0x01 << bitIndex
  array[byteIndex] = array[byteIndex] | mask
}

/**
 * Reads a bit in the mask
 *
 * Mask is represented as a Uint8Array, which will be serialized element-by-element as a mask.
 * This means that `indexFromStart` enumerates all bits in the mask in the order they will be serialized:
 *
 * @example
 * getMaskBit(new Uint8Array([0b10000000, 0b00000000]), 0)
 * // => 1
 *
 * @example
 * getMaskBit(new Uint8Array([0b10000000, 0b00000000]), 8)
 * // => 0
 *
 * @param array Uint8Array mask
 * @param indexFromStart bit index in the mask
 */
function getMaskBit(array: Uint8Array, indexFromStart: number): number {
  const byteIndex = Math.floor(indexFromStart / 8)
  const bitIndex = 7 - (indexFromStart % 8)

  return (array[byteIndex] >>> bitIndex) & 0x01
}

function calculateNumBytes(column_num: number): number {
  const rem = column_num % 8
  if (rem == 0) {
    return column_num / 8
  } else {
    return 1 + (column_num - rem) / 8
  }
}

function deserializeColumnData(
  column: Uint8Array,
  columnInfo: RelationColumn
): string | number {
  const columnType = columnInfo.type.toUpperCase()
  switch (columnType) {
    case 'CHAR':
    case 'TEXT':
    case 'UUID':
    case 'VARCHAR':
      return typeDecoder.text(column)
    case 'FLOAT4':
    case 'FLOAT8':
    case 'INT':
    case 'INT2':
    case 'INT4':
    case 'INT8':
    case 'INTEGER':
      return Number(typeDecoder.text(column))
  }
  throw new SatelliteError(
    SatelliteErrorCode.UNKNOWN_DATA_TYPE,
    `can't deserialize ${columnInfo.type}`
  )
}

// All values serialized as textual representation
function serializeColumnData(column: string | number): Uint8Array {
  return typeEncoder.text(column as string)
}

function serializeNullData(): Uint8Array {
  return typeEncoder.text('')
}

export function toMessage(data: Uint8Array): SatPbMsg | Error {
  const code = data[0]
  const type = getTypeFromCode(code)
  const obj = getObjFromString(type)
  if (obj == undefined) {
    return new SatelliteError(
      SatelliteErrorCode.UNEXPECTED_MESSAGE_TYPE,
      `${code})`
    )
  }
  return obj.decode(data.subarray(1))
}<|MERGE_RESOLUTION|>--- conflicted
+++ resolved
@@ -743,10 +743,7 @@
         //  has the same version number)
         // TODO: in the protocol: move the `version` field to the SatOpBegin message
         //       or replace the `is_migration` field by an optional `version` field
-<<<<<<< HEAD
-=======
         //       --> see issue VAX-718 on linear.
->>>>>>> 29ec47bd
         const tx = replication.transactions[lastTxnIdx]
         tx.migrationVersion = op.migrate.version
 
